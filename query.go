--- conflicted
+++ resolved
@@ -10,14 +10,14 @@
 	pstore "github.com/libp2p/go-libp2p-core/peerstore"
 	"github.com/libp2p/go-libp2p-core/routing"
 
-	kpeerset "github.com/libp2p/go-libp2p-kad-dht/kpeerset"
+	"github.com/libp2p/go-libp2p-kad-dht/kpeerset"
 
 	logging "github.com/ipfs/go-log"
 	todoctr "github.com/ipfs/go-todocounter"
 	process "github.com/jbenet/goprocess"
 	ctxproc "github.com/jbenet/goprocess/context"
 	kb "github.com/libp2p/go-libp2p-kbucket"
-	queue "github.com/libp2p/go-libp2p-peerstore/queue"
+	"github.com/libp2p/go-libp2p-peerstore/queue"
 )
 
 // ErrNoPeersQueried is returned when we failed to connect to any peers.
@@ -299,27 +299,10 @@
 
 	if err != nil {
 		logger.Debugf("ERROR worker for: %v %v", p, err)
-<<<<<<< HEAD
-	} else if len(closerPeers) > 0 {
-		logger.Debugf("PEERS CLOSER -- worker for: %v (%d closer peers)", p, len(closerPeers))
-		for _, next := range closerPeers {
-=======
-	} else if res.success {
-		logger.Debugf("SUCCESS worker for: %v %s", p, res)
-		r.Lock()
-		r.result = res
-		r.Unlock()
-		if res.peer != nil {
-			r.query.dht.peerstore.AddAddrs(res.peer.ID, res.peer.Addrs, pstore.TempAddrTTL)
-		}
-		go r.proc.Close() // signal to everyone that we're done.
-		// must be async, as we're one of the children, and Close blocks.
-
-	} else if filtered := filterCandidatesPtr(conn, res.closerPeers); len(filtered) > 0 {
+	} else if filtered := filterCandidatesPtr(conn, closerPeers); len(filtered) > 0 {
 		logger.Debugf("PEERS CLOSER -- worker for: %v (%d closer filtered peers; unfiltered: %d)", p,
-			len(filtered), len(res.closerPeers))
+			len(filtered), len(closerPeers))
 		for _, next := range filtered {
->>>>>>> 138991d4
 			if next.ID == r.query.dht.self { // don't add self.
 				logger.Debugf("PEERS CLOSER -- worker for: %v found self", p)
 				continue
