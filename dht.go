// Copyright for portions of this fork are held by [Protocol Labs, Inc., 2016] as
// part of the original go-libp2p-kad-dht project. All other copyright for
// this fork are held by [The BDWare Authors, 2020]. All rights reserved.
// Use of this source code is governed by MIT license that can be
// found in the LICENSE file.

package dht

import (
	"bytes"
	"context"
	"errors"
	"fmt"
	"math"
	"math/rand"
	"sync"
	"time"

	"github.com/libp2p/go-libp2p-core/host"
	"github.com/libp2p/go-libp2p-core/network"
	"github.com/libp2p/go-libp2p-core/peer"
	"github.com/libp2p/go-libp2p-core/peerstore"
	"github.com/libp2p/go-libp2p-core/protocol"
	"github.com/libp2p/go-libp2p-core/routing"

	"github.com/libp2p/go-libp2p-kad-dht/metrics"
	pb "github.com/libp2p/go-libp2p-kad-dht/pb"
	"github.com/libp2p/go-libp2p-kad-dht/providers"
	"github.com/libp2p/go-libp2p-kad-dht/rtrefresh"
	kb "github.com/libp2p/go-libp2p-kbucket"
	"github.com/libp2p/go-libp2p-kbucket/peerdiversity"
	record "github.com/libp2p/go-libp2p-record"
	recpb "github.com/libp2p/go-libp2p-record/pb"

	"github.com/gogo/protobuf/proto"
	ds "github.com/ipfs/go-datastore"
	logging "github.com/ipfs/go-log"
	"github.com/jbenet/goprocess"
	goprocessctx "github.com/jbenet/goprocess/context"
	"github.com/multiformats/go-base32"
	ma "github.com/multiformats/go-multiaddr"
	"github.com/multiformats/go-multihash"
	"go.opencensus.io/tag"
	"go.uber.org/zap"
)

var (
	logger     = logging.Logger("dht")
	baseLogger = logger.Desugar()

	rtFreezeTimeout = 1 * time.Minute
)

const (
	// BaseConnMgrScore is the base of the score set on the connection
	// manager "kbucket" tag. It is added with the common prefix length
	// between two peer IDs.
	baseConnMgrScore = 5
)

type mode int

const (
	modeServer mode = iota + 1
	modeClient
)

const (
	kad1 protocol.ID = "/kad/1.0.0"
	kad2 protocol.ID = "/kad/2.0.0"
)

const (
	kbucketTag              = "kbucket"
	defaultProtectedBuckets = 2
)

type addPeerRTReq struct {
	p         peer.ID
	queryPeer bool
}

// IpfsDHT is an implementation of Kademlia with S/Kademlia modifications.
// It is used to implement the base Routing module.
type IpfsDHT struct {
	host      host.Host // the network services we need
	self      peer.ID   // Local peer (yourself)
	selfKey   kb.ID
	peerstore peerstore.Peerstore // Peer Registry

	datastore ds.Datastore // Local data

	routingTable *kb.RoutingTable // Array of routing tables for differently distanced nodes
	// ProviderManager stores & manages the provider records for this Dht peer.
	ProviderManager *providers.ProviderManager

	// manages Routing Table refresh
	rtRefreshManager *rtrefresh.RtRefreshManager

	birth time.Time // When this peer started up

	Validator record.Validator

	ctx  context.Context
	proc goprocess.Process

	strmap map[peer.ID]*messageSender
	smlk   sync.Mutex

	plk sync.Mutex

	stripedPutLocks [256]sync.Mutex

	// DHT protocols we query with. We'll only add peers to our routing
	// table if they speak these protocols.
	protocols     []protocol.ID
	protocolsStrs []string

	// DHT protocols we can respond to.
	serverProtocols []protocol.ID

	auto   ModeOpt
	mode   mode
	modeLk sync.Mutex

	bucketSize int
	alpha      int // The concurrency parameter per path
	beta       int // The number of peers closest to a target that must have responded for a query path to terminate

	queryPeerFilter        QueryFilterFunc
	routingTablePeerFilter RouteTableFilterFunc
	rtPeerDiversityFilter  peerdiversity.PeerIPGroupFilter

	autoRefresh bool

	// A set of bootstrap peers to fallback on if all other attempts to fix
	// the routing table fail (or, e.g., this is the first time this node is
	// connecting to the network).
	bootstrapPeers []peer.AddrInfo

	maxRecordAge time.Duration

	// Allows disabling dht subsystems. These should _only_ be set on
	// "forked" DHTs (e.g., DHTs with custom protocols and/or private
	// networks).
	enableProviders, enableValues bool

	fixLowPeersChan chan struct{}

	addPeerToRTChan   chan addPeerRTReq
	refreshFinishedCh chan struct{}

	rtFreezeTimeout time.Duration

	// configuration variables for tests
	testAddressUpdateProcessing bool
}

// Assert that IPFS assumptions about interfaces aren't broken. These aren't a
// guarantee, but we can use them to aid refactoring.
var (
	_ routing.ContentRouting = (*IpfsDHT)(nil)
	_ routing.Routing        = (*IpfsDHT)(nil)
	_ routing.PeerRouting    = (*IpfsDHT)(nil)
	_ routing.PubKeyFetcher  = (*IpfsDHT)(nil)
	_ routing.ValueStore     = (*IpfsDHT)(nil)
)

// New creates a new DHT with the specified host and options.
// Please note that being connected to a DHT peer does not necessarily imply that it's also in the DHT Routing Table.
// If the Routing Table has more than "minRTRefreshThreshold" peers, we consider a peer as a Routing Table candidate ONLY when
// we successfully get a query response from it OR if it send us a query.
func New(ctx context.Context, h host.Host, options ...Option) (*IpfsDHT, error) {
	var cfg config
	if err := cfg.apply(append([]Option{defaults}, options...)...); err != nil {
		return nil, err
	}
	if err := cfg.applyFallbacks(h); err != nil {
		return nil, err
	}

	if err := cfg.validate(); err != nil {
		return nil, err
	}

	dht, err := makeDHT(ctx, h, cfg)
	if err != nil {
		return nil, fmt.Errorf("failed to create DHT, err=%s", err)
	}

	dht.autoRefresh = cfg.routingTable.autoRefresh

	dht.maxRecordAge = cfg.maxRecordAge
	dht.enableProviders = cfg.enableProviders
	dht.enableValues = cfg.enableValues

	dht.Validator = cfg.validator

	dht.testAddressUpdateProcessing = cfg.testAddressUpdateProcessing

	dht.auto = cfg.mode
	switch cfg.mode {
	case ModeAuto, ModeClient:
		dht.mode = modeClient
	case ModeAutoServer, ModeServer:
		dht.mode = modeServer
	default:
		return nil, fmt.Errorf("invalid dht mode %d", cfg.mode)
	}

	if dht.mode == modeServer {
		if err := dht.moveToServerMode(); err != nil {
			return nil, err
		}
	}

	// register for event bus and network notifications
	sn, err := newSubscriberNotifiee(dht)
	if err != nil {
		return nil, err
	}
	dht.proc.Go(sn.subscribe)
	// handle providers
	dht.proc.AddChild(dht.ProviderManager.Process())

	if err := dht.rtRefreshManager.Start(); err != nil {
		return nil, err
	}

	// go-routine to make sure we ALWAYS have RT peer addresses in the peerstore
	// since RT membership is decoupled from connectivity
	go dht.persistRTPeersInPeerStore()

	// listens to the fix low peers chan and tries to fix the Routing Table
	if !cfg.disableFixLowPeers {
		dht.proc.Go(dht.fixLowPeersRoutine)
	}

	dht.proc.Go(dht.rtPeerLoop)

	return dht, nil
}

// NewDHT creates a new DHT object with the given peer as the 'local' host.
// IpfsDHT's initialized with this function will respond to DHT requests,
// whereas IpfsDHT's initialized with NewDHTClient will not.
func NewDHT(ctx context.Context, h host.Host, dstore ds.Batching) *IpfsDHT {
	dht, err := New(ctx, h, Datastore(dstore))
	if err != nil {
		panic(err)
	}
	return dht
}

// NewDHTClient creates a new DHT object with the given peer as the 'local'
// host. IpfsDHT clients initialized with this function will not respond to DHT
// requests. If you need a peer to respond to DHT requests, use NewDHT instead.
func NewDHTClient(ctx context.Context, h host.Host, dstore ds.Batching) *IpfsDHT {
	dht, err := New(ctx, h, Datastore(dstore), Mode(ModeClient))
	if err != nil {
		panic(err)
	}
	return dht
}

func makeDHT(ctx context.Context, h host.Host, cfg config) (*IpfsDHT, error) {
	var protocols, serverProtocols []protocol.ID

	// check if custom test protocols were set
	if cfg.v1CompatibleMode {
		// In compat mode, query/serve using the old protocol.
		//
		// DO NOT accept requests on the new protocol. Otherwise:
		// 1. We'll end up in V2 routing tables.
		// 2. We'll have V1 peers in our routing table.
		//
		// In other words, we'll pollute the V2 network.
		protocols = []protocol.ID{cfg.protocolPrefix + kad1}
		serverProtocols = []protocol.ID{cfg.protocolPrefix + kad1}
	} else {
		// In v2 mode, serve on both protocols, but only
		// query/accept peers in v2 mode.
		protocols = []protocol.ID{cfg.protocolPrefix + kad2}
		serverProtocols = []protocol.ID{cfg.protocolPrefix + kad2, cfg.protocolPrefix + kad1}
	}

	dht := &IpfsDHT{
		datastore:              cfg.datastore,
		self:                   h.ID(),
		selfKey:                kb.ConvertPeerID(h.ID()),
		peerstore:              h.Peerstore(),
		host:                   h,
		strmap:                 make(map[peer.ID]*messageSender),
		birth:                  time.Now(),
		protocols:              protocols,
		protocolsStrs:          protocol.ConvertToStrings(protocols),
		serverProtocols:        serverProtocols,
		bucketSize:             cfg.bucketSize,
		alpha:                  cfg.concurrency,
		beta:                   cfg.resiliency,
		queryPeerFilter:        cfg.queryPeerFilter,
		routingTablePeerFilter: cfg.routingTable.peerFilter,
		rtPeerDiversityFilter:  cfg.routingTable.diversityFilter,

		fixLowPeersChan: make(chan struct{}, 1),

		addPeerToRTChan:   make(chan addPeerRTReq),
		refreshFinishedCh: make(chan struct{}),
	}

	var maxLastSuccessfulOutboundThreshold time.Duration

	// The threshold is calculated based on the expected amount of time that should pass before we
	// query a peer as part of our refresh cycle.
	// To grok the Math Wizardy that produced these exact equations, please be patient as a document explaining it will
	// be published soon.
	if cfg.concurrency < cfg.bucketSize { // (alpha < K)
		l1 := math.Log(float64(1) / float64(cfg.bucketSize))                              //(Log(1/K))
		l2 := math.Log(float64(1) - (float64(cfg.concurrency) / float64(cfg.bucketSize))) // Log(1 - (alpha / K))
		maxLastSuccessfulOutboundThreshold = time.Duration(l1 / l2 * float64(cfg.routingTable.refreshInterval))
	} else {
		maxLastSuccessfulOutboundThreshold = cfg.routingTable.refreshInterval
	}

	// construct routing table
	// use twice the theoritical usefulness threhold to keep older peers around longer
	rt, err := makeRoutingTable(dht, cfg, 2*maxLastSuccessfulOutboundThreshold)
	if err != nil {
		return nil, fmt.Errorf("failed to construct routing table,err=%s", err)
	}
	dht.routingTable = rt
	dht.bootstrapPeers = cfg.bootstrapPeers

	// rt refresh manager
	rtRefresh, err := makeRtRefreshManager(dht, cfg, maxLastSuccessfulOutboundThreshold)
	if err != nil {
		return nil, fmt.Errorf("failed to construct RT Refresh Manager,err=%s", err)
	}
	dht.rtRefreshManager = rtRefresh

	// create a DHT proc with the given context
	dht.proc = goprocessctx.WithContextAndTeardown(ctx, func() error {
		return rtRefresh.Close()
	})

	// create a tagged context derived from the original context
	ctxTags := dht.newContextWithLocalTags(ctx)
	// the DHT context should be done when the process is closed
	dht.ctx = goprocessctx.WithProcessClosing(ctxTags, dht.proc)

	pm, err := providers.NewProviderManager(dht.ctx, h.ID(), cfg.datastore, cfg.providersOptions...)
	if err != nil {
		return nil, err
	}
	dht.ProviderManager = pm

	dht.rtFreezeTimeout = rtFreezeTimeout

	return dht, nil
}

func makeRtRefreshManager(dht *IpfsDHT, cfg config, maxLastSuccessfulOutboundThreshold time.Duration) (*rtrefresh.RtRefreshManager, error) {
	keyGenFnc := func(cpl uint) (string, error) {
		p, err := dht.routingTable.GenRandPeerID(cpl)
		return string(p), err
	}

	queryFnc := func(ctx context.Context, key string) error {
		_, err := dht.GetClosestPeers(ctx, key)
		return err
	}

	r, err := rtrefresh.NewRtRefreshManager(
		dht.host, dht.routingTable, cfg.routingTable.autoRefresh,
		keyGenFnc,
		queryFnc,
		cfg.routingTable.refreshQueryTimeout,
		cfg.routingTable.refreshInterval,
		maxLastSuccessfulOutboundThreshold,
		dht.refreshFinishedCh)

	return r, err
}

func makeRoutingTable(dht *IpfsDHT, cfg config, maxLastSuccessfulOutboundThreshold time.Duration) (*kb.RoutingTable, error) {
<<<<<<< HEAD
	rt, err := kb.NewRoutingTable(
		cfg.bucketSize,
		dht.selfKey,
		time.Minute,
		dht.host.Peerstore(),
		maxLastSuccessfulOutboundThreshold,
		cfg.routingTable.considerLatency,
		cfg.routingTable.avgBitsImprovedPerStep,
		cfg.routingTable.avgRoundTripPerStep,
	)
=======
	// make a Routing Table Diversity Filter
	var filter *peerdiversity.Filter
	if dht.rtPeerDiversityFilter != nil {
		df, err := peerdiversity.NewFilter(dht.rtPeerDiversityFilter, "rt/diversity", func(p peer.ID) int {
			return kb.CommonPrefixLen(dht.selfKey, kb.ConvertPeerID(p))
		})

		if err != nil {
			return nil, fmt.Errorf("failed to construct peer diversity filter: %w", err)
		}

		filter = df
	}

	rt, err := kb.NewRoutingTable(cfg.bucketSize, dht.selfKey, time.Minute, dht.host.Peerstore(), maxLastSuccessfulOutboundThreshold, filter)
	if err != nil {
		return nil, err
	}

>>>>>>> 57a258ff
	cmgr := dht.host.ConnManager()

	rt.PeerAdded = func(p peer.ID) {
		commonPrefixLen := kb.CommonPrefixLen(dht.selfKey, kb.ConvertPeerID(p))
		// #BDWare
		if commonPrefixLen < cfg.protectedBuckets || cfg.protectAllBuckets {
			cmgr.Protect(p, kbucketTag)
		} else {
			cmgr.TagPeer(p, kbucketTag, baseConnMgrScore)
		}
	}
	rt.PeerRemoved = func(p peer.ID) {
		cmgr.Unprotect(p, kbucketTag)
		cmgr.UntagPeer(p, kbucketTag)

		// try to fix the RT
		dht.fixRTIfNeeded()
	}

	return rt, err
}

// GetRoutingTableDiversityStats returns the diversity stats for the Routing Table.
func (dht *IpfsDHT) GetRoutingTableDiversityStats() []peerdiversity.CplDiversityStats {
	return dht.routingTable.GetDiversityStats()
}

// Mode allows introspection of the operation mode of the DHT
func (dht *IpfsDHT) Mode() ModeOpt {
	return dht.auto
}

// fixLowPeersRoutine tries to get more peers into the routing table if we're below the threshold
func (dht *IpfsDHT) fixLowPeersRoutine(proc goprocess.Process) {
	ticker := time.NewTicker(periodicBootstrapInterval)
	defer ticker.Stop()

	for {
		select {
		case <-dht.fixLowPeersChan:
		case <-ticker.C:
		case <-proc.Closing():
			return
		}

		if dht.routingTable.Size() > minRTRefreshThreshold {
			continue
		}

		// we try to add all peers we are connected to to the Routing Table
		// in case they aren't already there.
		for _, p := range dht.host.Network().Peers() {
			dht.peerFound(dht.Context(), p, false)
		}

		// TODO Active Bootstrapping
		// We should first use non-bootstrap peers we knew of from previous
		// snapshots of the Routing Table before we connect to the bootstrappers.
		// See https://github.com/libp2p/go-libp2p-kad-dht/issues/387.
		if dht.routingTable.Size() == 0 {
			if len(dht.bootstrapPeers) == 0 {
				// No point in continuing, we have no peers!
				continue
			}

			found := 0
			for _, i := range rand.Perm(len(dht.bootstrapPeers)) {
				ai := dht.bootstrapPeers[i]
				err := dht.Host().Connect(dht.Context(), ai)
				if err == nil {
					found++
				} else {
					logger.Warnw("failed to bootstrap", "peer", ai.ID, "error", err)
				}

				// Wait for two bootstrap peers, or try them all.
				//
				// Why two? In theory, one should be enough
				// normally. However, if the network were to
				// restart and everyone connected to just one
				// bootstrapper, we'll end up with a mostly
				// partitioned network.
				//
				// So we always bootstrap with two random peers.
				if found == maxNBoostrappers {
					break
				}
			}
		}

		// if we still don't have peers in our routing table(probably because Identify hasn't completed),
		// there is no point in triggering a Refresh.
		if dht.routingTable.Size() == 0 {
			continue
		}

		if dht.autoRefresh {
			dht.rtRefreshManager.RefreshNoWait()
		}
	}

}

// TODO This is hacky, horrible and the programmer needs to have his mother called a hamster.
// SHOULD be removed once https://github.com/libp2p/go-libp2p/issues/800 goes in.
func (dht *IpfsDHT) persistRTPeersInPeerStore() {
	tickr := time.NewTicker(peerstore.RecentlyConnectedAddrTTL / 3)
	defer tickr.Stop()

	for {
		select {
		case <-tickr.C:
			ps := dht.routingTable.ListPeers()
			for _, p := range ps {
				dht.peerstore.UpdateAddrs(p, peerstore.RecentlyConnectedAddrTTL, peerstore.RecentlyConnectedAddrTTL)
			}
		case <-dht.ctx.Done():
			return
		}
	}
}

// putValueToPeer stores the given key/value pair at the peer 'p'
func (dht *IpfsDHT) putValueToPeer(ctx context.Context, p peer.ID, rec *recpb.Record) error {
	pmes := pb.NewMessage(pb.Message_PUT_VALUE, rec.Key, 0)
	pmes.Record = rec
	rpmes, err := dht.sendRequest(ctx, p, pmes)
	if err != nil {
		logger.Debugw("failed to put value to peer", "to", p, "key", loggableRecordKeyBytes(rec.Key), "error", err)
		return err
	}

	if !bytes.Equal(rpmes.GetRecord().Value, pmes.GetRecord().Value) {
		logger.Infow("value not put correctly", "put-message", pmes, "get-message", rpmes)
		return errors.New("value not put correctly")
	}

	return nil
}

var errInvalidRecord = errors.New("received invalid record")

// getValueOrPeers queries a particular peer p for the value for
// key. It returns either the value or a list of closer peers.
// NOTE: It will update the dht's peerstore with any new addresses
// it finds for the given peer.
func (dht *IpfsDHT) getValueOrPeers(ctx context.Context, p peer.ID, key string) (*recpb.Record, []*peer.AddrInfo, error) {
	pmes, err := dht.getValueSingle(ctx, p, key)
	if err != nil {
		return nil, nil, err
	}

	// Perhaps we were given closer peers
	peers := pb.PBPeersToPeerInfos(pmes.GetCloserPeers())

	if rec := pmes.GetRecord(); rec != nil {
		// Success! We were given the value
		logger.Debug("got value")

		// make sure record is valid.
		err = dht.Validator.Validate(string(rec.GetKey()), rec.GetValue())
		if err != nil {
			logger.Debug("received invalid record (discarded)")
			// return a sentinal to signify an invalid record was received
			err = errInvalidRecord
			rec = new(recpb.Record)
		}
		return rec, peers, err
	}

	if len(peers) > 0 {
		return nil, peers, nil
	}

	return nil, nil, routing.ErrNotFound
}

// getValueSingle simply performs the get value RPC with the given parameters
func (dht *IpfsDHT) getValueSingle(ctx context.Context, p peer.ID, key string) (*pb.Message, error) {
	pmes := pb.NewMessage(pb.Message_GET_VALUE, []byte(key), 0)
	return dht.sendRequest(ctx, p, pmes)
}

// getLocal attempts to retrieve the value from the datastore
func (dht *IpfsDHT) getLocal(key string) (*recpb.Record, error) {
	logger.Debugw("finding value in datastore", "key", loggableRecordKeyString(key))

	rec, err := dht.getRecordFromDatastore(mkDsKey(key))
	if err != nil {
		logger.Warnw("get local failed", "key", loggableRecordKeyString(key), "error", err)
		return nil, err
	}

	// Double check the key. Can't hurt.
	if rec != nil && string(rec.GetKey()) != key {
		logger.Errorw("BUG: found a DHT record that didn't match it's key", "expected", loggableRecordKeyString(key), "got", rec.GetKey())
		return nil, nil

	}
	return rec, nil
}

// putLocal stores the key value pair in the datastore
func (dht *IpfsDHT) putLocal(key string, rec *recpb.Record) error {
	data, err := proto.Marshal(rec)
	if err != nil {
		logger.Warnw("failed to put marshal record for local put", "error", err, "key", loggableRecordKeyString(key))
		return err
	}

	return dht.datastore.Put(mkDsKey(key), data)
}

func (dht *IpfsDHT) rtPeerLoop(proc goprocess.Process) {
	bootstrapCount := 0
	isBootsrapping := false
	var timerCh <-chan time.Time

	for {
		select {
		case <-timerCh:
			dht.routingTable.MarkAllPeersIrreplaceable()
		case addReq := <-dht.addPeerToRTChan:
			prevSize := dht.routingTable.Size()
			if prevSize == 0 {
				isBootsrapping = true
				bootstrapCount = 0
				timerCh = nil
			}
			newlyAdded, err := dht.routingTable.TryAddPeer(addReq.p, addReq.queryPeer, isBootsrapping)
			if err != nil {
				// peer not added.
				continue
			}
			if !newlyAdded && addReq.queryPeer {
				// the peer is already in our RT, but we just successfully queried it and so let's give it a
				// bump on the query time so we don't ping it too soon for a liveliness check.
				dht.routingTable.UpdateLastSuccessfulOutboundQueryAt(addReq.p, time.Now())
			}
		case <-dht.refreshFinishedCh:
			bootstrapCount = bootstrapCount + 1
			if bootstrapCount == 2 {
				timerCh = time.NewTimer(dht.rtFreezeTimeout).C
			}

			old := isBootsrapping
			isBootsrapping = false
			if old {
				dht.rtRefreshManager.RefreshNoWait()
			}

		case <-proc.Closing():
			return
		}
	}
}

// peerFound signals the routingTable that we've found a peer that
// might support the DHT protocol.
// If we have a connection a peer but no exchange of a query RPC ->
//    LastQueriedAt=time.Now (so we don't ping it for some time for a liveliness check)
//    LastUsefulAt=0
// If we connect to a peer and then exchange a query RPC ->
//    LastQueriedAt=time.Now (same reason as above)
//    LastUsefulAt=time.Now (so we give it some life in the RT without immediately evicting it)
// If we query a peer we already have in our Routing Table ->
//    LastQueriedAt=time.Now()
//    LastUsefulAt remains unchanged
// If we connect to a peer we already have in the RT but do not exchange a query (rare)
//    Do Nothing.
func (dht *IpfsDHT) peerFound(ctx context.Context, p peer.ID, queryPeer bool) {
	if c := baseLogger.Check(zap.DebugLevel, "peer found"); c != nil {
		c.Write(zap.String("peer", p.String()))
	}
	b, err := dht.validRTPeer(p)
	if err != nil {
		logger.Errorw("failed to validate if peer is a DHT peer", "peer", p, "error", err)
	} else if b {
		select {
		case dht.addPeerToRTChan <- addPeerRTReq{p, queryPeer}:
		case <-dht.ctx.Done():
			return
		}
	}
}

// peerStoppedDHT signals the routing table that a peer is unable to responsd to DHT queries anymore.
func (dht *IpfsDHT) peerStoppedDHT(ctx context.Context, p peer.ID) {
	logger.Debugw("peer stopped dht", "peer", p)
	// A peer that does not support the DHT protocol is dead for us.
	// There's no point in talking to anymore till it starts supporting the DHT protocol again.
	dht.routingTable.RemovePeer(p)
}

func (dht *IpfsDHT) fixRTIfNeeded() {
	select {
	case dht.fixLowPeersChan <- struct{}{}:
	default:
	}
}

// FindLocal looks for a peer with a given ID connected to this dht and returns the peer and the table it was found in.
func (dht *IpfsDHT) FindLocal(id peer.ID) peer.AddrInfo {
	switch dht.host.Network().Connectedness(id) {
	case network.Connected, network.CanConnect:
		return dht.peerstore.PeerInfo(id)
	default:
		return peer.AddrInfo{}
	}
}

// findPeerSingle asks peer 'p' if they know where the peer with id 'id' is
func (dht *IpfsDHT) findPeerSingle(ctx context.Context, p peer.ID, id peer.ID) (*pb.Message, error) {
	pmes := pb.NewMessage(pb.Message_FIND_NODE, []byte(id), 0)
	return dht.sendRequest(ctx, p, pmes)
}

func (dht *IpfsDHT) findProvidersSingle(ctx context.Context, p peer.ID, key multihash.Multihash) (*pb.Message, error) {
	pmes := pb.NewMessage(pb.Message_GET_PROVIDERS, key, 0)
	return dht.sendRequest(ctx, p, pmes)
}

// nearestPeersToQuery returns the routing tables closest peers.
func (dht *IpfsDHT) nearestPeersToQuery(pmes *pb.Message, count int) []peer.ID {
	closer := dht.routingTable.NearestPeers(kb.ConvertKey(string(pmes.GetKey())), count)
	return closer
}

// betterPeersToQuery returns nearestPeersToQuery with some additional filtering
func (dht *IpfsDHT) betterPeersToQuery(pmes *pb.Message, from peer.ID, count int) []peer.ID {
	closer := dht.nearestPeersToQuery(pmes, count)

	// no node? nil
	if closer == nil {
		logger.Infow("no closer peers to send", from)
		return nil
	}

	filtered := make([]peer.ID, 0, len(closer))
	for _, clp := range closer {

		// == to self? thats bad
		if clp == dht.self {
			logger.Error("BUG betterPeersToQuery: attempted to return self! this shouldn't happen...")
			return nil
		}
		// Dont send a peer back themselves
		if clp == from {
			continue
		}

		filtered = append(filtered, clp)
	}

	// ok seems like closer nodes
	return filtered
}

func (dht *IpfsDHT) setMode(m mode) error {
	dht.modeLk.Lock()
	defer dht.modeLk.Unlock()

	if m == dht.mode {
		return nil
	}

	switch m {
	case modeServer:
		return dht.moveToServerMode()
	case modeClient:
		return dht.moveToClientMode()
	default:
		return fmt.Errorf("unrecognized dht mode: %d", m)
	}
}

// moveToServerMode advertises (via libp2p identify updates) that we are able to respond to DHT queries and sets the appropriate stream handlers.
// Note: We may support responding to queries with protocols aside from our primary ones in order to support
// interoperability with older versions of the DHT protocol.
func (dht *IpfsDHT) moveToServerMode() error {
	dht.mode = modeServer
	for _, p := range dht.serverProtocols {
		dht.host.SetStreamHandler(p, dht.handleNewStream)
	}
	return nil
}

// moveToClientMode stops advertising (and rescinds advertisements via libp2p identify updates) that we are able to
// respond to DHT queries and removes the appropriate stream handlers. We also kill all inbound streams that were
// utilizing the handled protocols.
// Note: We may support responding to queries with protocols aside from our primary ones in order to support
// interoperability with older versions of the DHT protocol.
func (dht *IpfsDHT) moveToClientMode() error {
	dht.mode = modeClient
	for _, p := range dht.serverProtocols {
		dht.host.RemoveStreamHandler(p)
	}

	pset := make(map[protocol.ID]bool)
	for _, p := range dht.serverProtocols {
		pset[p] = true
	}

	for _, c := range dht.host.Network().Conns() {
		for _, s := range c.GetStreams() {
			if pset[s.Protocol()] {
				if s.Stat().Direction == network.DirInbound {
					_ = s.Reset()
				}
			}
		}
	}
	return nil
}

func (dht *IpfsDHT) getMode() mode {
	dht.modeLk.Lock()
	defer dht.modeLk.Unlock()
	return dht.mode
}

// Context returns the DHT's context.
func (dht *IpfsDHT) Context() context.Context {
	return dht.ctx
}

// Process returns the DHT's process.
func (dht *IpfsDHT) Process() goprocess.Process {
	return dht.proc
}

// RoutingTable returns the DHT's routingTable.
func (dht *IpfsDHT) RoutingTable() *kb.RoutingTable {
	return dht.routingTable
}

// Close calls Process Close.
func (dht *IpfsDHT) Close() error {
	return dht.proc.Close()
}

func mkDsKey(s string) ds.Key {
	return ds.NewKey(base32.RawStdEncoding.EncodeToString([]byte(s)))
}

// PeerID returns the DHT node's Peer ID.
func (dht *IpfsDHT) PeerID() peer.ID {
	return dht.self
}

// PeerKey returns a DHT key, converted from the DHT node's Peer ID.
func (dht *IpfsDHT) PeerKey() []byte {
	return kb.ConvertPeerID(dht.self)
}

// Host returns the libp2p host this DHT is operating with.
func (dht *IpfsDHT) Host() host.Host {
	return dht.host
}

// Ping sends a ping message to the passed peer and waits for a response.
func (dht *IpfsDHT) Ping(ctx context.Context, p peer.ID) error {
	req := pb.NewMessage(pb.Message_PING, nil, 0)
	resp, err := dht.sendRequest(ctx, p, req)
	if err != nil {
		return fmt.Errorf("sending request: %w", err)
	}
	if resp.Type != pb.Message_PING {
		return fmt.Errorf("got unexpected response type: %v", resp.Type)
	}
	return nil
}

// newContextWithLocalTags returns a new context.Context with the InstanceID and
// PeerID keys populated. It will also take any extra tags that need adding to
// the context as tag.Mutators.
func (dht *IpfsDHT) newContextWithLocalTags(ctx context.Context, extraTags ...tag.Mutator) context.Context {
	extraTags = append(
		extraTags,
		tag.Upsert(metrics.KeyPeerID, dht.self.Pretty()),
		tag.Upsert(metrics.KeyInstanceID, fmt.Sprintf("%p", dht)),
	)
	ctx, _ = tag.New(
		ctx,
		extraTags...,
	) // ignoring error as it is unrelated to the actual function of this code.
	return ctx
}

func (dht *IpfsDHT) maybeAddAddrs(p peer.ID, addrs []ma.Multiaddr, ttl time.Duration) {
	// Don't add addresses for self or our connected peers. We have better ones.
	if p == dht.self || dht.host.Network().Connectedness(p) == network.Connected {
		return
	}
	dht.peerstore.AddAddrs(p, addrs, ttl)
}<|MERGE_RESOLUTION|>--- conflicted
+++ resolved
@@ -383,38 +383,35 @@
 }
 
 func makeRoutingTable(dht *IpfsDHT, cfg config, maxLastSuccessfulOutboundThreshold time.Duration) (*kb.RoutingTable, error) {
-<<<<<<< HEAD
+	// make a Routing Table Diversity Filter
+	var filter *peerdiversity.Filter
+	if dht.rtPeerDiversityFilter != nil {
+		df, err := peerdiversity.NewFilter(dht.rtPeerDiversityFilter, "rt/diversity", func(p peer.ID) int {
+			return kb.CommonPrefixLen(dht.selfKey, kb.ConvertPeerID(p))
+		})
+
+		if err != nil {
+			return nil, fmt.Errorf("failed to construct peer diversity filter: %w", err)
+		}
+
+		filter = df
+	}
+
 	rt, err := kb.NewRoutingTable(
 		cfg.bucketSize,
 		dht.selfKey,
 		time.Minute,
 		dht.host.Peerstore(),
 		maxLastSuccessfulOutboundThreshold,
+		filter,
 		cfg.routingTable.considerLatency,
 		cfg.routingTable.avgBitsImprovedPerStep,
 		cfg.routingTable.avgRoundTripPerStep,
 	)
-=======
-	// make a Routing Table Diversity Filter
-	var filter *peerdiversity.Filter
-	if dht.rtPeerDiversityFilter != nil {
-		df, err := peerdiversity.NewFilter(dht.rtPeerDiversityFilter, "rt/diversity", func(p peer.ID) int {
-			return kb.CommonPrefixLen(dht.selfKey, kb.ConvertPeerID(p))
-		})
-
-		if err != nil {
-			return nil, fmt.Errorf("failed to construct peer diversity filter: %w", err)
-		}
-
-		filter = df
-	}
-
-	rt, err := kb.NewRoutingTable(cfg.bucketSize, dht.selfKey, time.Minute, dht.host.Peerstore(), maxLastSuccessfulOutboundThreshold, filter)
 	if err != nil {
 		return nil, err
 	}
 
->>>>>>> 57a258ff
 	cmgr := dht.host.ConnManager()
 
 	rt.PeerAdded = func(p peer.ID) {
