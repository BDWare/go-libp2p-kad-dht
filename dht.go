// Copyright for portions of this fork are held by [Protocol Labs, Inc., 2016] as
// part of the original go-libp2p-kad-dht project. All other copyright for
// this fork are held by [The BDWare Authors, 2020]. All rights reserved.
// Use of this source code is governed by MIT license that can be
// found in the LICENSE file.

package dht

import (
	"bytes"
	"context"
	"errors"
	"fmt"
	"math"
	"math/rand"
	"sync"
	"time"

	"github.com/libp2p/go-libp2p-core/host"
	"github.com/libp2p/go-libp2p-core/network"
	"github.com/libp2p/go-libp2p-core/peer"
	"github.com/libp2p/go-libp2p-core/peerstore"
	"github.com/libp2p/go-libp2p-core/protocol"
	"github.com/libp2p/go-libp2p-core/routing"

	"github.com/libp2p/go-libp2p-kad-dht/metrics"
	pb "github.com/libp2p/go-libp2p-kad-dht/pb"
	"github.com/libp2p/go-libp2p-kad-dht/providers"
	"github.com/libp2p/go-libp2p-kad-dht/rtrefresh"
	kb "github.com/libp2p/go-libp2p-kbucket"
	record "github.com/libp2p/go-libp2p-record"
	recpb "github.com/libp2p/go-libp2p-record/pb"

	"github.com/gogo/protobuf/proto"
	ds "github.com/ipfs/go-datastore"
	logging "github.com/ipfs/go-log"
	"github.com/jbenet/goprocess"
	goprocessctx "github.com/jbenet/goprocess/context"
	"github.com/multiformats/go-base32"
	ma "github.com/multiformats/go-multiaddr"
	"github.com/multiformats/go-multihash"
	"go.opencensus.io/tag"
	"go.uber.org/zap"
)

var (
	logger     = logging.Logger("dht")
	baseLogger = logger.Desugar()
)

const (
	// BaseConnMgrScore is the base of the score set on the connection
	// manager "kbucket" tag. It is added with the common prefix length
	// between two peer IDs.
	baseConnMgrScore = 5
)

type mode int

const (
	modeServer mode = iota + 1
	modeClient
)

const (
	kad1 protocol.ID = "/kad/1.0.0"
	kad2 protocol.ID = "/kad/2.0.0"
)

const (
<<<<<<< HEAD
	kbucketTag              = "kbucket"
	defaultProtectedBuckets = 1
=======
	kbucketTag       = "kbucket"
	protectedBuckets = 2
>>>>>>> fc3558cc
)

// IpfsDHT is an implementation of Kademlia with S/Kademlia modifications.
// It is used to implement the base Routing module.
type IpfsDHT struct {
	host      host.Host // the network services we need
	self      peer.ID   // Local peer (yourself)
	selfKey   kb.ID
	peerstore peerstore.Peerstore // Peer Registry

	datastore ds.Datastore // Local data

	routingTable *kb.RoutingTable // Array of routing tables for differently distanced nodes
	// ProviderManager stores & manages the provider records for this Dht peer.
	ProviderManager *providers.ProviderManager

	// manages Routing Table refresh
	rtRefreshManager *rtrefresh.RtRefreshManager

	birth time.Time // When this peer started up

	Validator record.Validator

	ctx  context.Context
	proc goprocess.Process

	strmap map[peer.ID]*messageSender
	smlk   sync.Mutex

	plk sync.Mutex

	stripedPutLocks [256]sync.Mutex

	// DHT protocols we query with. We'll only add peers to our routing
	// table if they speak these protocols.
	protocols     []protocol.ID
	protocolsStrs []string

	// DHT protocols we can respond to.
	serverProtocols []protocol.ID

	auto   ModeOpt
	mode   mode
	modeLk sync.Mutex

	bucketSize int
	alpha      int // The concurrency parameter per path
	beta       int // The number of peers closest to a target that must have responded for a query path to terminate

	queryPeerFilter        QueryFilterFunc
	routingTablePeerFilter RouteTableFilterFunc

	autoRefresh bool

	// A set of bootstrap peers to fallback on if all other attempts to fix
	// the routing table fail (or, e.g., this is the first time this node is
	// connecting to the network).
	bootstrapPeers []peer.AddrInfo

	maxRecordAge time.Duration

	// Allows disabling dht subsystems. These should _only_ be set on
	// "forked" DHTs (e.g., DHTs with custom protocols and/or private
	// networks).
	enableProviders, enableValues bool

	fixLowPeersChan chan struct{}
}

// Assert that IPFS assumptions about interfaces aren't broken. These aren't a
// guarantee, but we can use them to aid refactoring.
var (
	_ routing.ContentRouting = (*IpfsDHT)(nil)
	_ routing.Routing        = (*IpfsDHT)(nil)
	_ routing.PeerRouting    = (*IpfsDHT)(nil)
	_ routing.PubKeyFetcher  = (*IpfsDHT)(nil)
	_ routing.ValueStore     = (*IpfsDHT)(nil)
)

// New creates a new DHT with the specified host and options.
// Please note that being connected to a DHT peer does not necessarily imply that it's also in the DHT Routing Table.
// If the Routing Table has more than "minRTRefreshThreshold" peers, we consider a peer as a Routing Table candidate ONLY when
// we successfully get a query response from it OR if it send us a query.
func New(ctx context.Context, h host.Host, options ...Option) (*IpfsDHT, error) {
	var cfg config
	if err := cfg.apply(append([]Option{defaults}, options...)...); err != nil {
		return nil, err
	}
	if err := cfg.applyFallbacks(h); err != nil {
		return nil, err
	}

	if err := cfg.validate(); err != nil {
		return nil, err
	}

	dht, err := makeDHT(ctx, h, cfg)
	if err != nil {
		return nil, fmt.Errorf("failed to create DHT, err=%s", err)
	}

	dht.autoRefresh = cfg.routingTable.autoRefresh

	dht.maxRecordAge = cfg.maxRecordAge
	dht.enableProviders = cfg.enableProviders
	dht.enableValues = cfg.enableValues

	dht.Validator = cfg.validator

	dht.auto = cfg.mode
	switch cfg.mode {
	case ModeAuto, ModeClient:
		dht.mode = modeClient
	case ModeAutoServer, ModeServer:
		dht.mode = modeServer
	default:
		return nil, fmt.Errorf("invalid dht mode %d", cfg.mode)
	}

	if dht.mode == modeServer {
		if err := dht.moveToServerMode(); err != nil {
			return nil, err
		}
	}

	// register for event bus and network notifications
	sn, err := newSubscriberNotifiee(dht)
	if err != nil {
		return nil, err
	}
	dht.proc.Go(sn.subscribe)
	// handle providers
	dht.proc.AddChild(dht.ProviderManager.Process())

	if err := dht.rtRefreshManager.Start(); err != nil {
		return nil, err
	}

	// go-routine to make sure we ALWAYS have RT peer addresses in the peerstore
	// since RT membership is decoupled from connectivity
	go dht.persistRTPeersInPeerStore()

	// listens to the fix low peers chan and tries to fix the Routing Table
	dht.proc.Go(dht.fixLowPeersRoutine)

	return dht, nil
}

// NewDHT creates a new DHT object with the given peer as the 'local' host.
// IpfsDHT's initialized with this function will respond to DHT requests,
// whereas IpfsDHT's initialized with NewDHTClient will not.
func NewDHT(ctx context.Context, h host.Host, dstore ds.Batching) *IpfsDHT {
	dht, err := New(ctx, h, Datastore(dstore))
	if err != nil {
		panic(err)
	}
	return dht
}

// NewDHTClient creates a new DHT object with the given peer as the 'local'
// host. IpfsDHT clients initialized with this function will not respond to DHT
// requests. If you need a peer to respond to DHT requests, use NewDHT instead.
func NewDHTClient(ctx context.Context, h host.Host, dstore ds.Batching) *IpfsDHT {
	dht, err := New(ctx, h, Datastore(dstore), Mode(ModeClient))
	if err != nil {
		panic(err)
	}
	return dht
}

func makeDHT(ctx context.Context, h host.Host, cfg config) (*IpfsDHT, error) {
	var protocols, serverProtocols []protocol.ID

	// check if custom test protocols were set
	if cfg.v1CompatibleMode {
		// In compat mode, query/serve using the old protocol.
		//
		// DO NOT accept requests on the new protocol. Otherwise:
		// 1. We'll end up in V2 routing tables.
		// 2. We'll have V1 peers in our routing table.
		//
		// In other words, we'll pollute the V2 network.
		protocols = []protocol.ID{cfg.protocolPrefix + kad1}
		serverProtocols = []protocol.ID{cfg.protocolPrefix + kad1}
	} else {
		// In v2 mode, serve on both protocols, but only
		// query/accept peers in v2 mode.
		protocols = []protocol.ID{cfg.protocolPrefix + kad2}
		serverProtocols = []protocol.ID{cfg.protocolPrefix + kad2, cfg.protocolPrefix + kad1}
	}

	dht := &IpfsDHT{
		datastore:              cfg.datastore,
		self:                   h.ID(),
		selfKey:                kb.ConvertPeerID(h.ID()),
		peerstore:              h.Peerstore(),
		host:                   h,
		strmap:                 make(map[peer.ID]*messageSender),
		birth:                  time.Now(),
		protocols:              protocols,
		protocolsStrs:          protocol.ConvertToStrings(protocols),
		serverProtocols:        serverProtocols,
		bucketSize:             cfg.bucketSize,
		alpha:                  cfg.concurrency,
		beta:                   cfg.resiliency,
		queryPeerFilter:        cfg.queryPeerFilter,
		routingTablePeerFilter: cfg.routingTable.peerFilter,
		fixLowPeersChan:        make(chan struct{}, 1),
	}

	var maxLastSuccessfulOutboundThreshold time.Duration

	// The threshold is calculated based on the expected amount of time that should pass before we
	// query a peer as part of our refresh cycle.
	// To grok the Math Wizardy that produced these exact equations, please be patient as a document explaining it will
	// be published soon.
	if cfg.concurrency < cfg.bucketSize { // (alpha < K)
		l1 := math.Log(float64(1) / float64(cfg.bucketSize))                              //(Log(1/K))
		l2 := math.Log(float64(1) - (float64(cfg.concurrency) / float64(cfg.bucketSize))) // Log(1 - (alpha / K))
		maxLastSuccessfulOutboundThreshold = time.Duration(l1 / l2 * float64(cfg.routingTable.refreshInterval))
	} else {
		maxLastSuccessfulOutboundThreshold = cfg.routingTable.refreshInterval
	}

	// construct routing table
	// use twice the theoritical usefulness threhold to keep older peers around longer
	rt, err := makeRoutingTable(dht, cfg, 2*maxLastSuccessfulOutboundThreshold)
	if err != nil {
		return nil, fmt.Errorf("failed to construct routing table,err=%s", err)
	}
	dht.routingTable = rt
	dht.bootstrapPeers = cfg.bootstrapPeers

	// rt refresh manager
	rtRefresh, err := makeRtRefreshManager(dht, cfg, maxLastSuccessfulOutboundThreshold)
	if err != nil {
		return nil, fmt.Errorf("failed to construct RT Refresh Manager,err=%s", err)
	}
	dht.rtRefreshManager = rtRefresh

	// create a DHT proc with the given context
	dht.proc = goprocessctx.WithContextAndTeardown(ctx, func() error {
		return rtRefresh.Close()
	})

	// create a tagged context derived from the original context
	ctxTags := dht.newContextWithLocalTags(ctx)
	// the DHT context should be done when the process is closed
	dht.ctx = goprocessctx.WithProcessClosing(ctxTags, dht.proc)

	pm, err := providers.NewProviderManager(dht.ctx, h.ID(), cfg.datastore, cfg.providersOptions...)
	if err != nil {
		return nil, err
	}
	dht.ProviderManager = pm

	return dht, nil
}

func makeRtRefreshManager(dht *IpfsDHT, cfg config, maxLastSuccessfulOutboundThreshold time.Duration) (*rtrefresh.RtRefreshManager, error) {
	keyGenFnc := func(cpl uint) (string, error) {
		p, err := dht.routingTable.GenRandPeerID(cpl)
		return string(p), err
	}

	queryFnc := func(ctx context.Context, key string) error {
		_, err := dht.GetClosestPeers(ctx, key)
		return err
	}

	r, err := rtrefresh.NewRtRefreshManager(
		dht.host, dht.routingTable, cfg.routingTable.autoRefresh,
		keyGenFnc,
		queryFnc,
		cfg.routingTable.refreshQueryTimeout,
		cfg.routingTable.refreshInterval,
		maxLastSuccessfulOutboundThreshold)

	return r, err
}

func makeRoutingTable(dht *IpfsDHT, cfg config, maxLastSuccessfulOutboundThreshold time.Duration) (*kb.RoutingTable, error) {
	rt, err := kb.NewRoutingTable(
		cfg.bucketSize,
		dht.selfKey,
		time.Minute,
		dht.host.Peerstore(),
		maxLastSuccessfulOutboundThreshold,
		cfg.routingTable.considerLatency,
		cfg.routingTable.avgBitsImprovedPerStep,
		cfg.routingTable.avgRoundTripPerStep,
	)
	cmgr := dht.host.ConnManager()

	rt.PeerAdded = func(p peer.ID) {
		commonPrefixLen := kb.CommonPrefixLen(dht.selfKey, kb.ConvertPeerID(p))
<<<<<<< HEAD
		// #BDWare
		if commonPrefixLen <= cfg.protectedBuckets || cfg.protectAllBuckets {
=======
		if commonPrefixLen < protectedBuckets {
>>>>>>> fc3558cc
			cmgr.Protect(p, kbucketTag)
		} else {
			cmgr.TagPeer(p, kbucketTag, baseConnMgrScore)
		}
	}
	rt.PeerRemoved = func(p peer.ID) {
		cmgr.Unprotect(p, kbucketTag)
		cmgr.UntagPeer(p, kbucketTag)

		// try to fix the RT
		dht.fixRTIfNeeded()
	}

	return rt, err
}

// Mode allows introspection of the operation mode of the DHT
func (dht *IpfsDHT) Mode() ModeOpt {
	return dht.auto
}

// fixLowPeersRoutine tries to get more peers into the routing table if we're below the threshold
func (dht *IpfsDHT) fixLowPeersRoutine(proc goprocess.Process) {
	ticker := time.NewTicker(periodicBootstrapInterval)
	defer ticker.Stop()

	for {
		select {
		case <-dht.fixLowPeersChan:
		case <-ticker.C:
		case <-proc.Closing():
			return
		}

		if dht.routingTable.Size() > minRTRefreshThreshold {
			continue
		}

		// we try to add all peers we are connected to to the Routing Table
		// in case they aren't already there.
		for _, p := range dht.host.Network().Peers() {
			dht.peerFound(dht.Context(), p, false)
		}

		// TODO Active Bootstrapping
		// We should first use non-bootstrap peers we knew of from previous
		// snapshots of the Routing Table before we connect to the bootstrappers.
		// See https://github.com/libp2p/go-libp2p-kad-dht/issues/387.
		if dht.routingTable.Size() == 0 {
			if len(dht.bootstrapPeers) == 0 {
				// No point in continuing, we have no peers!
				continue
			}

			found := 0
			for _, i := range rand.Perm(len(dht.bootstrapPeers)) {
				ai := dht.bootstrapPeers[i]
				err := dht.Host().Connect(dht.Context(), ai)
				if err == nil {
					found++
				} else {
					logger.Warnw("failed to bootstrap", "peer", ai.ID, "error", err)
				}

				// Wait for two bootstrap peers, or try them all.
				//
				// Why two? In theory, one should be enough
				// normally. However, if the network were to
				// restart and everyone connected to just one
				// bootstrapper, we'll end up with a mostly
				// partitioned network.
				//
				// So we always bootstrap with two random peers.
				if found == maxNBoostrappers {
					break
				}
			}
		}

		// if we still don't have peers in our routing table(probably because Identify hasn't completed),
		// there is no point in triggering a Refresh.
		if dht.routingTable.Size() == 0 {
			continue
		}

		if dht.autoRefresh {
			dht.rtRefreshManager.RefreshNoWait()
		}
	}

}

// TODO This is hacky, horrible and the programmer needs to have his mother called a hamster.
// SHOULD be removed once https://github.com/libp2p/go-libp2p/issues/800 goes in.
func (dht *IpfsDHT) persistRTPeersInPeerStore() {
	tickr := time.NewTicker(peerstore.RecentlyConnectedAddrTTL / 3)
	defer tickr.Stop()

	for {
		select {
		case <-tickr.C:
			ps := dht.routingTable.ListPeers()
			for _, p := range ps {
				dht.peerstore.UpdateAddrs(p, peerstore.RecentlyConnectedAddrTTL, peerstore.RecentlyConnectedAddrTTL)
			}
		case <-dht.ctx.Done():
			return
		}
	}
}

// putValueToPeer stores the given key/value pair at the peer 'p'
func (dht *IpfsDHT) putValueToPeer(ctx context.Context, p peer.ID, rec *recpb.Record) error {
	pmes := pb.NewMessage(pb.Message_PUT_VALUE, rec.Key, 0)
	pmes.Record = rec
	rpmes, err := dht.sendRequest(ctx, p, pmes)
	if err != nil {
		logger.Debugw("failed to put value to peer", "to", p, "key", loggableKeyBytes(rec.Key), "error", err)
		return err
	}

	if !bytes.Equal(rpmes.GetRecord().Value, pmes.GetRecord().Value) {
		logger.Infow("value not put correctly", "put-message", pmes, "get-message", rpmes)
		return errors.New("value not put correctly")
	}

	return nil
}

var errInvalidRecord = errors.New("received invalid record")

// getValueOrPeers queries a particular peer p for the value for
// key. It returns either the value or a list of closer peers.
// NOTE: It will update the dht's peerstore with any new addresses
// it finds for the given peer.
func (dht *IpfsDHT) getValueOrPeers(ctx context.Context, p peer.ID, key string) (*recpb.Record, []*peer.AddrInfo, error) {
	pmes, err := dht.getValueSingle(ctx, p, key)
	if err != nil {
		return nil, nil, err
	}

	// Perhaps we were given closer peers
	peers := pb.PBPeersToPeerInfos(pmes.GetCloserPeers())

	if record := pmes.GetRecord(); record != nil {
		// Success! We were given the value
		logger.Debug("got value")

		// make sure record is valid.
		err = dht.Validator.Validate(string(record.GetKey()), record.GetValue())
		if err != nil {
			logger.Debug("received invalid record (discarded)")
			// return a sentinal to signify an invalid record was received
			err = errInvalidRecord
			record = new(recpb.Record)
		}
		return record, peers, err
	}

	if len(peers) > 0 {
		return nil, peers, nil
	}

	return nil, nil, routing.ErrNotFound
}

// getValueSingle simply performs the get value RPC with the given parameters
func (dht *IpfsDHT) getValueSingle(ctx context.Context, p peer.ID, key string) (*pb.Message, error) {
	pmes := pb.NewMessage(pb.Message_GET_VALUE, []byte(key), 0)
	return dht.sendRequest(ctx, p, pmes)
}

// getLocal attempts to retrieve the value from the datastore
func (dht *IpfsDHT) getLocal(key string) (*recpb.Record, error) {
	logger.Debugw("finding value in datastore", "key", loggableKeyString(key))

	rec, err := dht.getRecordFromDatastore(mkDsKey(key))
	if err != nil {
		logger.Warnw("get local failed", "key", key, "error", err)
		return nil, err
	}

	// Double check the key. Can't hurt.
	if rec != nil && string(rec.GetKey()) != key {
		logger.Errorw("BUG: found a DHT record that didn't match it's key", "expected", key, "got", rec.GetKey())
		return nil, nil

	}
	return rec, nil
}

// putLocal stores the key value pair in the datastore
func (dht *IpfsDHT) putLocal(key string, rec *recpb.Record) error {
	data, err := proto.Marshal(rec)
	if err != nil {
		logger.Warnw("failed to put marshal record for local put", "error", err, "key", key)
		return err
	}

	return dht.datastore.Put(mkDsKey(key), data)
}

// peerFound signals the routingTable that we've found a peer that
// might support the DHT protocol.
// If we have a connection a peer but no exchange of a query RPC ->
//    LastQueriedAt=time.Now (so we don't ping it for some time for a liveliness check)
//    LastUsefulAt=0
// If we connect to a peer and then exchange a query RPC ->
//    LastQueriedAt=time.Now (same reason as above)
//    LastUsefulAt=time.Now (so we give it some life in the RT without immediately evicting it)
// If we query a peer we already have in our Routing Table ->
//    LastQueriedAt=time.Now()
//    LastUsefulAt remains unchanged
// If we connect to a peer we already have in the RT but do not exchange a query (rare)
//    Do Nothing.
func (dht *IpfsDHT) peerFound(ctx context.Context, p peer.ID, queryPeer bool) {
	if c := baseLogger.Check(zap.DebugLevel, "peer found"); c != nil {
		c.Write(zap.String("peer", p.String()))
	}
	b, err := dht.validRTPeer(p)
	if err != nil {
		logger.Errorw("failed to validate if peer is a DHT peer", "peer", p, "error", err)
	} else if b {
		newlyAdded, err := dht.routingTable.TryAddPeer(p, queryPeer)
		if err != nil {
			// peer not added.
			return
		}
		if !newlyAdded && queryPeer {
			// the peer is already in our RT, but we just successfully queried it and so let's give it a
			// bump on the query time so we don't ping it too soon for a liveliness check.
			dht.routingTable.UpdateLastSuccessfulOutboundQueryAt(p, time.Now())
		}
	}
}

// peerStoppedDHT signals the routing table that a peer is unable to responsd to DHT queries anymore.
func (dht *IpfsDHT) peerStoppedDHT(ctx context.Context, p peer.ID) {
	logger.Debugw("peer stopped dht", "peer", p)
	// A peer that does not support the DHT protocol is dead for us.
	// There's no point in talking to anymore till it starts supporting the DHT protocol again.
	dht.routingTable.RemovePeer(p)
}

func (dht *IpfsDHT) fixRTIfNeeded() {
	select {
	case dht.fixLowPeersChan <- struct{}{}:
	default:
	}
}

// FindLocal looks for a peer with a given ID connected to this dht and returns the peer and the table it was found in.
func (dht *IpfsDHT) FindLocal(id peer.ID) peer.AddrInfo {
	switch dht.host.Network().Connectedness(id) {
	case network.Connected, network.CanConnect:
		return dht.peerstore.PeerInfo(id)
	default:
		return peer.AddrInfo{}
	}
}

// findPeerSingle asks peer 'p' if they know where the peer with id 'id' is
func (dht *IpfsDHT) findPeerSingle(ctx context.Context, p peer.ID, id peer.ID) (*pb.Message, error) {
	pmes := pb.NewMessage(pb.Message_FIND_NODE, []byte(id), 0)
	return dht.sendRequest(ctx, p, pmes)
}

func (dht *IpfsDHT) findProvidersSingle(ctx context.Context, p peer.ID, key multihash.Multihash) (*pb.Message, error) {
	pmes := pb.NewMessage(pb.Message_GET_PROVIDERS, key, 0)
	return dht.sendRequest(ctx, p, pmes)
}

// nearestPeersToQuery returns the routing tables closest peers.
func (dht *IpfsDHT) nearestPeersToQuery(pmes *pb.Message, count int) []peer.ID {
	closer := dht.routingTable.NearestPeers(kb.ConvertKey(string(pmes.GetKey())), count)
	return closer
}

// betterPeersToQuery returns nearestPeersToQuery with some additional filtering
func (dht *IpfsDHT) betterPeersToQuery(pmes *pb.Message, from peer.ID, count int) []peer.ID {
	closer := dht.nearestPeersToQuery(pmes, count)

	// no node? nil
	if closer == nil {
		logger.Infow("no closer peers to send", from)
		return nil
	}

	filtered := make([]peer.ID, 0, len(closer))
	for _, clp := range closer {

		// == to self? thats bad
		if clp == dht.self {
			logger.Error("BUG betterPeersToQuery: attempted to return self! this shouldn't happen...")
			return nil
		}
		// Dont send a peer back themselves
		if clp == from {
			continue
		}

		filtered = append(filtered, clp)
	}

	// ok seems like closer nodes
	return filtered
}

func (dht *IpfsDHT) setMode(m mode) error {
	dht.modeLk.Lock()
	defer dht.modeLk.Unlock()

	if m == dht.mode {
		return nil
	}

	switch m {
	case modeServer:
		return dht.moveToServerMode()
	case modeClient:
		return dht.moveToClientMode()
	default:
		return fmt.Errorf("unrecognized dht mode: %d", m)
	}
}

// moveToServerMode advertises (via libp2p identify updates) that we are able to respond to DHT queries and sets the appropriate stream handlers.
// Note: We may support responding to queries with protocols aside from our primary ones in order to support
// interoperability with older versions of the DHT protocol.
func (dht *IpfsDHT) moveToServerMode() error {
	dht.mode = modeServer
	for _, p := range dht.serverProtocols {
		dht.host.SetStreamHandler(p, dht.handleNewStream)
	}
	return nil
}

// moveToClientMode stops advertising (and rescinds advertisements via libp2p identify updates) that we are able to
// respond to DHT queries and removes the appropriate stream handlers. We also kill all inbound streams that were
// utilizing the handled protocols.
// Note: We may support responding to queries with protocols aside from our primary ones in order to support
// interoperability with older versions of the DHT protocol.
func (dht *IpfsDHT) moveToClientMode() error {
	dht.mode = modeClient
	for _, p := range dht.serverProtocols {
		dht.host.RemoveStreamHandler(p)
	}

	pset := make(map[protocol.ID]bool)
	for _, p := range dht.serverProtocols {
		pset[p] = true
	}

	for _, c := range dht.host.Network().Conns() {
		for _, s := range c.GetStreams() {
			if pset[s.Protocol()] {
				if s.Stat().Direction == network.DirInbound {
					_ = s.Reset()
				}
			}
		}
	}
	return nil
}

func (dht *IpfsDHT) getMode() mode {
	dht.modeLk.Lock()
	defer dht.modeLk.Unlock()
	return dht.mode
}

// Context returns the DHT's context.
func (dht *IpfsDHT) Context() context.Context {
	return dht.ctx
}

// Process returns the DHT's process.
func (dht *IpfsDHT) Process() goprocess.Process {
	return dht.proc
}

// RoutingTable returns the DHT's routingTable.
func (dht *IpfsDHT) RoutingTable() *kb.RoutingTable {
	return dht.routingTable
}

// Close calls Process Close.
func (dht *IpfsDHT) Close() error {
	return dht.proc.Close()
}

func mkDsKey(s string) ds.Key {
	return ds.NewKey(base32.RawStdEncoding.EncodeToString([]byte(s)))
}

// PeerID returns the DHT node's Peer ID.
func (dht *IpfsDHT) PeerID() peer.ID {
	return dht.self
}

// PeerKey returns a DHT key, converted from the DHT node's Peer ID.
func (dht *IpfsDHT) PeerKey() []byte {
	return kb.ConvertPeerID(dht.self)
}

// Host returns the libp2p host this DHT is operating with.
func (dht *IpfsDHT) Host() host.Host {
	return dht.host
}

// Ping sends a ping message to the passed peer and waits for a response.
func (dht *IpfsDHT) Ping(ctx context.Context, p peer.ID) error {
	req := pb.NewMessage(pb.Message_PING, nil, 0)
	resp, err := dht.sendRequest(ctx, p, req)
	if err != nil {
		return fmt.Errorf("sending request: %w", err)
	}
	if resp.Type != pb.Message_PING {
		return fmt.Errorf("got unexpected response type: %v", resp.Type)
	}
	return nil
}

// newContextWithLocalTags returns a new context.Context with the InstanceID and
// PeerID keys populated. It will also take any extra tags that need adding to
// the context as tag.Mutators.
func (dht *IpfsDHT) newContextWithLocalTags(ctx context.Context, extraTags ...tag.Mutator) context.Context {
	extraTags = append(
		extraTags,
		tag.Upsert(metrics.KeyPeerID, dht.self.Pretty()),
		tag.Upsert(metrics.KeyInstanceID, fmt.Sprintf("%p", dht)),
	)
	ctx, _ = tag.New(
		ctx,
		extraTags...,
	) // ignoring error as it is unrelated to the actual function of this code.
	return ctx
}

func (dht *IpfsDHT) maybeAddAddrs(p peer.ID, addrs []ma.Multiaddr, ttl time.Duration) {
	// Don't add addresses for self or our connected peers. We have better ones.
	if p == dht.self || dht.host.Network().Connectedness(p) == network.Connected {
		return
	}
	dht.peerstore.AddAddrs(p, addrs, ttl)
}<|MERGE_RESOLUTION|>--- conflicted
+++ resolved
@@ -68,13 +68,8 @@
 )
 
 const (
-<<<<<<< HEAD
 	kbucketTag              = "kbucket"
-	defaultProtectedBuckets = 1
-=======
-	kbucketTag       = "kbucket"
-	protectedBuckets = 2
->>>>>>> fc3558cc
+	defaultProtectedBuckets = 2
 )
 
 // IpfsDHT is an implementation of Kademlia with S/Kademlia modifications.
@@ -371,12 +366,8 @@
 
 	rt.PeerAdded = func(p peer.ID) {
 		commonPrefixLen := kb.CommonPrefixLen(dht.selfKey, kb.ConvertPeerID(p))
-<<<<<<< HEAD
 		// #BDWare
-		if commonPrefixLen <= cfg.protectedBuckets || cfg.protectAllBuckets {
-=======
-		if commonPrefixLen < protectedBuckets {
->>>>>>> fc3558cc
+		if commonPrefixLen < cfg.protectedBuckets || cfg.protectAllBuckets {
 			cmgr.Protect(p, kbucketTag)
 		} else {
 			cmgr.TagPeer(p, kbucketTag, baseConnMgrScore)
