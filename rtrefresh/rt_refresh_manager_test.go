package rtrefresh

import (
	"context"
	"strconv"
	"testing"
	"time"

	"github.com/libp2p/go-libp2p-core/test"

	kb "github.com/libp2p/go-libp2p-kbucket"
	pstore "github.com/libp2p/go-libp2p-peerstore"

	"github.com/stretchr/testify/require"
)

func TestSkipRefreshOnGapCpls(t *testing.T) {
	ctx, cancel := context.WithCancel(context.Background())
	defer cancel()
	local := test.RandPeerIDFatal(t)

	// adds a peer for a cpl.
	// The "ignoreCpl" is the cpl for which we assume we have no peers in the network.
	// So. if the query function gets a "key" which is basically tha stringed version of the "ignoreCpl",
	// we return without adding any peers for it to the Routing Table.
	qFuncWithIgnore := func(rt *kb.RoutingTable, ignoreCpl uint) func(c context.Context, key string) error {
		return func(c context.Context, key string) error {
			if key == string(local) {
				return nil
			}

			u, err := strconv.ParseInt(key, 10, 64)
			require.NoError(t, err)

			if uint(u) == ignoreCpl {
				return nil
			}

			p, err := rt.GenRandPeerID(uint(u))
			require.NoError(t, err)
			b, err := rt.TryAddPeer(p, true, false)
			require.True(t, b)
			require.NoError(t, err)
			return nil
		}
	}

	// We use the cpl as the key for the query. So, the cpl -> key transformation function
	// basically just converts the uint cpl to a string key using the strconv lib.
	kfnc := func(cpl uint) (string, error) {
		return strconv.FormatInt(int64(cpl), 10), nil
	}

	// when 2*gapcpl < maxCpl
	// gap is 2 and max is 10
<<<<<<< HEAD
	rt, err := kb.NewRoutingTable(
		2,
		kb.ConvertPeerID(local),
		time.Hour,
		pstore.NewMetrics(),
		100*time.Hour,
		false,
		0,
		0,
	)
=======
	rt, err := kb.NewRoutingTable(2, kb.ConvertPeerID(local), time.Hour, pstore.NewMetrics(), 100*time.Hour, nil)
>>>>>>> 57a258ff
	require.NoError(t, err)
	r := &RtRefreshManager{ctx: ctx, rt: rt, refreshKeyGenFnc: kfnc, dhtPeerId: local}
	icpl := uint(2)
	lastCpl := 2 * (icpl + 1)
	p, err := rt.GenRandPeerID(10)
	require.NoError(t, err)
	b, _ := rt.TryAddPeer(p, true, false)
	require.True(t, b)
	r.refreshQueryFnc = qFuncWithIgnore(rt, icpl)
	require.NoError(t, r.doRefresh(true))

	for i := uint(0); i < lastCpl+1; i++ {
		if i == icpl {
			require.Equal(t, 0, rt.NPeersForCpl(i))
			continue
		}
		require.Equal(t, 1, rt.NPeersForCpl(uint(i)))
	}
	for i := lastCpl + 1; i < 10; i++ {
		require.Equal(t, 0, rt.NPeersForCpl(i))
	}

	// when 2 * (gapcpl + 1) > maxCpl
<<<<<<< HEAD
	rt, err = kb.NewRoutingTable(
		2,
		kb.ConvertPeerID(local),
		time.Hour,
		pstore.NewMetrics(),
		100*time.Hour,
		false,
		0,
		0,
	)
=======
	rt, err = kb.NewRoutingTable(2, kb.ConvertPeerID(local), time.Hour, pstore.NewMetrics(), 100*time.Hour, nil)
>>>>>>> 57a258ff
	require.NoError(t, err)
	r = &RtRefreshManager{ctx: ctx, rt: rt, refreshKeyGenFnc: kfnc, dhtPeerId: local}
	icpl = uint(6)
	p, err = rt.GenRandPeerID(10)
	require.NoError(t, err)
	b, _ = rt.TryAddPeer(p, true, false)
	require.True(t, b)
	r.refreshQueryFnc = qFuncWithIgnore(rt, icpl)
	require.NoError(t, r.doRefresh(true))

	for i := uint(0); i < 10; i++ {
		if i == icpl {
			require.Equal(t, 0, rt.NPeersForCpl(i))
			continue
		}

		require.Equal(t, 1, rt.NPeersForCpl(uint(i)))
	}
	require.Equal(t, 2, rt.NPeersForCpl(10))
}<|MERGE_RESOLUTION|>--- conflicted
+++ resolved
@@ -53,20 +53,17 @@
 
 	// when 2*gapcpl < maxCpl
 	// gap is 2 and max is 10
-<<<<<<< HEAD
 	rt, err := kb.NewRoutingTable(
 		2,
 		kb.ConvertPeerID(local),
 		time.Hour,
 		pstore.NewMetrics(),
 		100*time.Hour,
+		nil,
 		false,
 		0,
 		0,
 	)
-=======
-	rt, err := kb.NewRoutingTable(2, kb.ConvertPeerID(local), time.Hour, pstore.NewMetrics(), 100*time.Hour, nil)
->>>>>>> 57a258ff
 	require.NoError(t, err)
 	r := &RtRefreshManager{ctx: ctx, rt: rt, refreshKeyGenFnc: kfnc, dhtPeerId: local}
 	icpl := uint(2)
@@ -90,20 +87,17 @@
 	}
 
 	// when 2 * (gapcpl + 1) > maxCpl
-<<<<<<< HEAD
 	rt, err = kb.NewRoutingTable(
 		2,
 		kb.ConvertPeerID(local),
 		time.Hour,
 		pstore.NewMetrics(),
 		100*time.Hour,
+		nil,
 		false,
 		0,
 		0,
 	)
-=======
-	rt, err = kb.NewRoutingTable(2, kb.ConvertPeerID(local), time.Hour, pstore.NewMetrics(), 100*time.Hour, nil)
->>>>>>> 57a258ff
 	require.NoError(t, err)
 	r = &RtRefreshManager{ctx: ctx, rt: rt, refreshKeyGenFnc: kfnc, dhtPeerId: local}
 	icpl = uint(6)
